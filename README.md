# pacman.zig

[![build](https://github.com/floooh/pacman.zig/actions/workflows/main.yml/badge.svg)](https://github.com/floooh/pacman.zig/actions/workflows/main.yml)

Like https://github.com/floooh/pacman.c, but in Zig.

Zig bindings for the sokol headers are here: https://github.com/floooh/sokol-zig

[WASM version](https://floooh.github.io/pacman.zig/pacman.html)

## Build and Run

<<<<<<< HEAD
Requires Zig version 0.10.0 (for the Zig dev version, check out the branch zig-0.11.0).
=======
Requires Zig version 0.11.0-dev
>>>>>>> 94cdb98f

Zig installation: https://github.com/ziglang/zig/wiki/Install-Zig-from-a-Package-Manager

```bash
git clone https://github.com/floooh/pacman.zig
cd pacman.zig
zig build run
```

On Windows, rendering is done through D3D11, on Linux through OpenGL and
on macOS through Metal.

On Linux, you need to install the usual dev-packages for GL-, X11- and ALSA-development.

## Experimental iOS support

NOTE: this is mostly a "it technically works" demo, the game can't be played with
touch inputs yet, only tapping is detected to get from the intro screen into
the game loop.

Since building for iOS is a cross-compilation-scenario, Xcode must be installed to
provide the iOS platform SDKs.

For the iOS simulator:

```bash
git clone https://github.com/floooh/pacman.zig
cd pacman.zig
zig build --sysroot $(xcrun --sdk iphonesimulator --show-sdk-path) -Dtarget=aarch64-ios-simulator

# start the simulator...
open -a Simulator.app

# wait until the simulator has booted up, then install the app with:
xcrun simctl install booted zig-out/bin/Pacman.app

# run the game with:
xcrun simctl launch booted Pacman.zig
```

Building for an actual device works like this, but installing and running hasn't been tested yet:

```bash
git clone https://github.com/floooh/pacman.zig
cd pacman.zig
zig build --sysroot $(xcrun --sdk iphoneos --show-sdk-path) -Dtarget=aarch64-ios
```

## Experimental web support

NOTE: this appears to be broken at the moment

Building the project to run in web browsers requires the Emscripten SDK to provide
a sysroot and linker:

```bash
git clone https://github.com/floooh/pacman.zig
cd pacman.zig

# install emsdk into a subdirectory
git clone https://github.com/emscripten-core/emsdk.git
cd emsdk
./emsdk install 3.1.20
./emsdk activate 3.1.20
cd ..

# build for wasm32-emscripten
zig build -Drelease-small -Dtarget=wasm32-emscripten --sysroot emsdk/upstream/emscripten/cache/sysroot
```

The resulting .html, .js and .wasm files are under ```zig-out/web```.

...to build and start the result in a browser, add a 'run' argument to 'zig build', this
uses the Emscripten SDK ```emrun``` tool to start a local webserver and the browser.
Note that you need to hit ```Ctrl-C``` to exit after closing the browser:

```bash
zig build run -Drelease-small -Dtarget=wasm32-emscripten --sysroot emsdk/upstream/emscripten/cache/sysroot
```

Note that the Emscripten build currently requires a couple of hacks and workarounds in
the build process, details are in the build.zig file.<|MERGE_RESOLUTION|>--- conflicted
+++ resolved
@@ -10,11 +10,7 @@
 
 ## Build and Run
 
-<<<<<<< HEAD
-Requires Zig version 0.10.0 (for the Zig dev version, check out the branch zig-0.11.0).
-=======
 Requires Zig version 0.11.0-dev
->>>>>>> 94cdb98f
 
 Zig installation: https://github.com/ziglang/zig/wiki/Install-Zig-from-a-Package-Manager
 
